--- conflicted
+++ resolved
@@ -339,21 +339,16 @@
 	instanceProperties.CanIpForward = d.Get("can_ip_forward").(bool)
 	instanceProperties.Description = d.Get("instance_description").(string)
 	instanceProperties.MachineType = d.Get("machine_type").(string)
-<<<<<<< HEAD
 	disks, err := buildDisks(d, meta)
 	if err != nil {
 		return err
 	}
 	instanceProperties.Disks = disks
-	instanceProperties.Metadata = resourceInstanceMetadata(d)
-=======
-	instanceProperties.Disks = buildDisks(d, meta)
 	metadata, err := resourceInstanceMetadata(d)
 	if err != nil {
 		return err
 	}
 	instanceProperties.Metadata = metadata
->>>>>>> 009dba17
 	err, networks := buildNetworks(d, meta)
 	if err != nil {
 		return err
